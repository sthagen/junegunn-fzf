" Copyright (c) 2013-2024 Junegunn Choi
"
" MIT License
"
" Permission is hereby granted, free of charge, to any person obtaining
" a copy of this software and associated documentation files (the
" "Software"), to deal in the Software without restriction, including
" without limitation the rights to use, copy, modify, merge, publish,
" distribute, sublicense, and/or sell copies of the Software, and to
" permit persons to whom the Software is furnished to do so, subject to
" the following conditions:
"
" The above copyright notice and this permission notice shall be
" included in all copies or substantial portions of the Software.
"
" THE SOFTWARE IS PROVIDED "AS IS", WITHOUT WARRANTY OF ANY KIND,
" EXPRESS OR IMPLIED, INCLUDING BUT NOT LIMITED TO THE WARRANTIES OF
" MERCHANTABILITY, FITNESS FOR A PARTICULAR PURPOSE AND
" NONINFRINGEMENT. IN NO EVENT SHALL THE AUTHORS OR COPYRIGHT HOLDERS BE
" LIABLE FOR ANY CLAIM, DAMAGES OR OTHER LIABILITY, WHETHER IN AN ACTION
" OF CONTRACT, TORT OR OTHERWISE, ARISING FROM, OUT OF OR IN CONNECTION
" WITH THE SOFTWARE OR THE USE OR OTHER DEALINGS IN THE SOFTWARE.

if exists('g:loaded_fzf')
  finish
endif
let g:loaded_fzf = 1

let s:is_win = has('win32') || has('win64')
if s:is_win && &shellslash
  set noshellslash
  let s:base_dir = expand('<sfile>:h:h')
  set shellslash
else
  let s:base_dir = expand('<sfile>:h:h')
endif
if s:is_win
  let s:term_marker = '&::FZF'

  function! s:fzf_call(fn, ...)
    let shellslash = &shellslash
    try
      set noshellslash
      return call(a:fn, a:000)
    finally
      let &shellslash = shellslash
    endtry
  endfunction

  " Use utf-8 for fzf.vim commands
  " Return array of shell commands for cmd.exe
  function! s:enc_to_cp(str)
    if !has('iconv')
      return a:str
    endif
    if !exists('s:codepage')
      let s:codepage = libcallnr('kernel32.dll', 'GetACP', 0)
    endif
    return iconv(a:str, &encoding, 'cp'.s:codepage)
  endfunction
  function! s:wrap_cmds(cmds)
    return map(['@echo off']
    \ + (has('gui_running') ? ['set TERM= > nul'] : [])
    \ + (type(a:cmds) == type([]) ? a:cmds : [a:cmds]),
    \ '<SID>enc_to_cp(v:val."\r")')
  endfunction
else
  let s:term_marker = ";#FZF"

  function! s:fzf_call(fn, ...)
    return call(a:fn, a:000)
  endfunction

  function! s:wrap_cmds(cmds)
    return a:cmds
  endfunction

  function! s:enc_to_cp(str)
    return a:str
  endfunction
endif

function! s:shellesc_cmd(arg)
  let e = '"'
  let slashes = 0
  for c in split(a:arg, '\zs')
    if c ==# '\'
      let slashes += 1
    elseif c ==# '"'
      let e .= repeat('\', slashes + 1)
      let slashes = 0
    else
      let slashes = 0
    endif
    let e .= c
  endfor
  let e .= repeat('\', slashes) .'"'
  return substitute(substitute(e, '[&|<>()^!"]', '^&', 'g'), '%', '%%', 'g')
endfunction

function! fzf#shellescape(arg, ...)
  let shell = get(a:000, 0, s:is_win ? 'cmd.exe' : 'sh')
  if shell =~# 'cmd.exe$'
    return s:shellesc_cmd(a:arg)
  endif
  try
    let [shell, &shell] = [&shell, shell]
    return s:fzf_call('shellescape', a:arg)
  finally
    let [shell, &shell] = [&shell, shell]
  endtry
endfunction

function! s:fzf_getcwd()
  return s:fzf_call('getcwd')
endfunction

function! s:fzf_fnamemodify(fname, mods)
  return s:fzf_call('fnamemodify', a:fname, a:mods)
endfunction

function! s:fzf_expand(fmt)
  return s:fzf_call('expand', a:fmt, 1)
endfunction

function! s:fzf_tempname()
  return s:fzf_call('tempname')
endfunction

let s:layout_keys = ['window', 'tmux', 'up', 'down', 'left', 'right']
let s:fzf_go = s:base_dir.'/bin/fzf'
let s:fzf_tmux = s:base_dir.'/bin/fzf-tmux'

let s:cpo_save = &cpo
set cpo&vim

function! s:popup_support()
  return has('nvim') ? has('nvim-0.4') : has('popupwin') && has('patch-8.2.191')
endfunction

function! s:default_layout()
  return s:popup_support()
        \ ? { 'window' : { 'width': 0.9, 'height': 0.6 } }
        \ : { 'down': '~40%' }
endfunction

function! fzf#install()
  if s:is_win && !has('win32unix')
    let script = s:base_dir.'/install.ps1'
    if !filereadable(script)
      throw script.' not found'
    endif
    let script = 'powershell -ExecutionPolicy Bypass -file ' . shellescape(script)
  else
    let script = s:base_dir.'/install'
    if !executable(script)
      throw script.' not found'
    endif
    let script .= ' --bin'
  endif

  call s:warn('Running fzf installer ...')
  call system(script)
  if v:shell_error
    throw 'Failed to download fzf: '.script
  endif
endfunction

let s:versions = {}
function s:get_version(bin)
  if has_key(s:versions, a:bin)
    return s:versions[a:bin]
  end
  let command = (&shell =~ 'powershell\|pwsh' ? '&' : '') . s:fzf_call('shellescape', a:bin) . ' --version --no-height'
  let output = systemlist(command)
  if v:shell_error || empty(output)
    return ''
  endif
  let ver = matchstr(output[-1], '[0-9.]\+')
  let s:versions[a:bin] = ver
  return ver
endfunction

function! s:compare_versions(a, b)
  let a = split(a:a, '\.')
  let b = split(a:b, '\.')
  for idx in range(0, max([len(a), len(b)]) - 1)
    let v1 = str2nr(get(a, idx, 0))
    let v2 = str2nr(get(b, idx, 0))
    if     v1 < v2 | return -1
    elseif v1 > v2 | return 1
    endif
  endfor
  return 0
endfunction

function! s:compare_binary_versions(a, b)
  return s:compare_versions(s:get_version(a:a), s:get_version(a:b))
endfunction

let s:checked = {}
function! fzf#exec(...)
  if !exists('s:exec')
    let binaries = []
    if executable('fzf')
      call add(binaries, 'fzf')
    endif
    if executable(s:fzf_go)
      call add(binaries, s:fzf_go)
    endif

    if empty(binaries)
      if input('fzf executable not found. Download binary? (y/n) ') =~? '^y'
        redraw
        call fzf#install()
        return fzf#exec()
      else
        redraw
        throw 'fzf executable not found'
      endif
    elseif len(binaries) > 1
      call sort(binaries, 's:compare_binary_versions')
    endif

    let s:exec = binaries[-1]
  endif

  if a:0 && !has_key(s:checked, a:1)
    let fzf_version = s:get_version(s:exec)
    if empty(fzf_version)
      let message = printf('Failed to run "%s --version"', s:exec)
      unlet s:exec
      throw message
    end

    if s:compare_versions(fzf_version, a:1) >= 0
      let s:checked[a:1] = 1
      return s:exec
    elseif a:0 < 2 && input(printf('You need fzf %s or above. Found: %s. Download binary? (y/n) ', a:1, fzf_version)) =~? '^y'
      let s:versions = {}
      unlet s:exec
      redraw
      call fzf#install()
      return fzf#exec(a:1, 1)
    else
      throw printf('You need to upgrade fzf (required: %s or above)', a:1)
    endif
  endif

  return s:exec
endfunction

function! s:tmux_enabled()
  if has('gui_running') || !exists('$TMUX')
    return 0
  endif

  if exists('s:tmux')
    return s:tmux
  endif

  let s:tmux = 0
  if !executable(s:fzf_tmux)
    if executable('fzf-tmux')
      let s:fzf_tmux = 'fzf-tmux'
    else
      return 0
    endif
  endif

  let output = system('tmux -V')
  let s:tmux = !v:shell_error && output >= 'tmux 1.7'
  return s:tmux
endfunction

function! s:escape(path)
  let path = fnameescape(a:path)
  return s:is_win ? escape(path, '$') : path
endfunction

function! s:error(msg)
  echohl ErrorMsg
  echom a:msg
  echohl None
endfunction

function! s:warn(msg)
  echohl WarningMsg
  echom a:msg
  echohl None
endfunction

function! s:has_any(dict, keys)
  for key in a:keys
    if has_key(a:dict, key)
      return 1
    endif
  endfor
  return 0
endfunction

function! s:open(cmd, target)
  if stridx('edit', a:cmd) == 0 && s:fzf_fnamemodify(a:target, ':p') ==# s:fzf_expand('%:p')
    return
  endif
  execute a:cmd s:escape(a:target)
endfunction

function! s:common_sink(action, lines) abort
  if len(a:lines) < 2
    return
  endif
  let key = remove(a:lines, 0)
  let Cmd = get(a:action, key, 'e')
  if type(Cmd) == type(function('call'))
    return Cmd(a:lines)
  endif
  if len(a:lines) > 1
    augroup fzf_swap
      autocmd SwapExists * let v:swapchoice='o'
            \| call s:warn('fzf: E325: swap file exists: '.s:fzf_expand('<afile>'))
    augroup END
  endif
  try
    let empty = empty(s:fzf_expand('%')) && line('$') == 1 && empty(getline(1)) && !&modified
    " Preserve the current working directory in case it's changed during
    " the execution (e.g. `set autochdir` or `autocmd BufEnter * lcd ...`)
    let cwd = exists('w:fzf_pushd') ? w:fzf_pushd.dir : expand('%:p:h')
    for item in a:lines
<<<<<<< HEAD
      if has('win32unix') && item !~ '/'
        let item = substitute(item, '\', '/', 'g')
      end
      if item[0] != '~' && item !~ (s:is_win ? '^[A-Z]:\' : '^/')
=======
      if item[0] != '~' && item !~ (s:is_win ? '^\([A-Z]:\)\?\' : '^/')
>>>>>>> 124cd707
        let sep = s:is_win ? '\' : '/'
        let item = join([cwd, item], cwd[len(cwd)-1] == sep ? '' : sep)
      endif
      if empty
        execute 'e' s:escape(item)
        let empty = 0
      else
        call s:open(Cmd, item)
      endif
      if !has('patch-8.0.0177') && !has('nvim-0.2') && exists('#BufEnter')
            \ && isdirectory(item)
        doautocmd BufEnter
      endif
    endfor
  catch /^Vim:Interrupt$/
  finally
    silent! autocmd! fzf_swap
  endtry
endfunction

function! s:get_color(attr, ...)
  " Force 24 bit colors: g:fzf_force_termguicolors (temporary workaround for https://github.com/junegunn/fzf.vim/issues/1152)
  let gui = get(g:, 'fzf_force_termguicolors', 0) || (!s:is_win && !has('win32unix') && has('termguicolors') && &termguicolors)
  let fam = gui ? 'gui' : 'cterm'
  let pat = gui ? '^#[a-f0-9]\+' : '^[0-9]\+$'
  for group in a:000
    let code = synIDattr(synIDtrans(hlID(group)), a:attr, fam)
    if code =~? pat
      return code
    endif
  endfor
  return ''
endfunction

function! s:defaults()
  let rules = copy(get(g:, 'fzf_colors', {}))
  let colors = join(map(items(filter(map(rules, 'call("s:get_color", v:val)'), '!empty(v:val)')), 'join(v:val, ":")'), ',')
  return empty(colors) ? '' : fzf#shellescape('--color='.colors)
endfunction

function! s:validate_layout(layout)
  for key in keys(a:layout)
    if index(s:layout_keys, key) < 0
      throw printf('Invalid entry in g:fzf_layout: %s (allowed: %s)%s',
            \ key, join(s:layout_keys, ', '), key == 'options' ? '. Use $FZF_DEFAULT_OPTS.' : '')
    endif
  endfor
  return a:layout
endfunction

function! s:evaluate_opts(options)
  return type(a:options) == type([]) ?
        \ join(map(copy(a:options), 'fzf#shellescape(v:val)')) : a:options
endfunction

" [name string,] [opts dict,] [fullscreen boolean]
function! fzf#wrap(...)
  let args = ['', {}, 0]
  let expects = map(copy(args), 'type(v:val)')
  let tidx = 0
  for arg in copy(a:000)
    let tidx = index(expects, type(arg) == 6 ? type(0) : type(arg), tidx)
    if tidx < 0
      throw 'Invalid arguments (expected: [name string] [opts dict] [fullscreen boolean])'
    endif
    let args[tidx] = arg
    let tidx += 1
    unlet arg
  endfor
  let [name, opts, bang] = args

  if len(name)
    let opts.name = name
  end

  " Layout: g:fzf_layout (and deprecated g:fzf_height)
  if bang
    for key in s:layout_keys
      if has_key(opts, key)
        call remove(opts, key)
      endif
    endfor
  elseif !s:has_any(opts, s:layout_keys)
    if !exists('g:fzf_layout') && exists('g:fzf_height')
      let opts.down = g:fzf_height
    else
      let opts = extend(opts, s:validate_layout(get(g:, 'fzf_layout', s:default_layout())))
    endif
  endif

  " Colors: g:fzf_colors
  let opts.options = s:defaults() .' '. s:evaluate_opts(get(opts, 'options', ''))

  " History: g:fzf_history_dir
  if len(name) && len(get(g:, 'fzf_history_dir', ''))
    let dir = s:fzf_expand(g:fzf_history_dir)
    if !isdirectory(dir)
      call mkdir(dir, 'p')
    endif
    let history = fzf#shellescape(dir.'/'.name)
    let opts.options = join(['--history', history, opts.options])
  endif

  " Action: g:fzf_action
  if !s:has_any(opts, ['sink', 'sinklist', 'sink*'])
    let opts._action = get(g:, 'fzf_action', s:default_action)
    let opts.options .= ' --expect='.join(keys(opts._action), ',')
    function! opts.sinklist(lines) abort
      return s:common_sink(self._action, a:lines)
    endfunction
    let opts['sink*'] = opts.sinklist " For backward compatibility
  endif

  return opts
endfunction

function! s:use_sh()
  let [shell, shellslash, shellcmdflag, shellxquote] = [&shell, &shellslash, &shellcmdflag, &shellxquote]
  if s:is_win
    set shell=cmd.exe
    set noshellslash
    let &shellcmdflag = has('nvim') ? '/s /c' : '/c'
    let &shellxquote = has('nvim') ? '"' : '('
  else
    set shell=sh
  endif
  return [shell, shellslash, shellcmdflag, shellxquote]
endfunction

function! s:writefile(...)
  if call('writefile', a:000) == -1
    throw 'Failed to write temporary file. Check if you can write to the path tempname() returns.'
  endif
endfunction

function! s:extract_option(opts, name)
  let opt = ''
  let expect = 0
  " There are a few cases where this function doesn't work as expected.
  " Let's just assume such cases are extremely unlikely in real world.
  "   e.g. --query --border
  for word in split(a:opts)
    if expect && word !~ '^"\=-'
      let opt = opt . ' ' . word
      let expect = 0
    elseif word == '--no-'.a:name
      let opt = ''
    elseif word =~ '^--'.a:name.'='
      let opt = word
    elseif word =~ '^--'.a:name.'$'
      let opt = word
      let expect = 1
    elseif expect
      let expect = 0
    endif
  endfor
  return opt
endfunction

let s:need_cmd_window = has('win32unix') && $TERM_PROGRAM ==# 'mintty' && s:compare_versions($TERM_PROGRAM_VERSION, '3.4.5') < 0 && !executable('winpty')

function! fzf#run(...) abort
try
  let [shell, shellslash, shellcmdflag, shellxquote] = s:use_sh()

  let dict   = exists('a:1') ? copy(a:1) : {}
  let temps  = { 'result': s:fzf_tempname() }
  let optstr = s:evaluate_opts(get(dict, 'options', ''))
  try
    let fzf_exec = shellescape(fzf#exec())
  catch
    throw v:exception
  endtry

  if !s:present(dict, 'dir')
    let dict.dir = s:fzf_getcwd()
  endif
  if has('win32unix') && s:present(dict, 'dir')
    let dict.dir = fnamemodify(dict.dir, ':p')
  endif

  if has_key(dict, 'source')
    let source = dict.source
    let type = type(source)
    if type == 1
      let prefix = '('.source.')|'
    elseif type == 3
      let temps.input = s:fzf_tempname()
      call s:writefile(source, temps.input)
      let prefix = (s:is_win ? 'type ' : 'command cat ').fzf#shellescape(temps.input).'|'
    else
      throw 'Invalid source type'
    endif
  else
    let prefix = ''
  endif

  let prefer_tmux = get(g:, 'fzf_prefer_tmux', 0) || has_key(dict, 'tmux')
  let use_height = has_key(dict, 'down') && !has('gui_running') &&
        \ !(has('nvim') || s:is_win || has('win32unix') || s:present(dict, 'up', 'left', 'right', 'window')) &&
        \ executable('tput') && filereadable('/dev/tty')
  let has_vim8_term = has('terminal') && has('patch-8.0.995')
  let has_nvim_term = has('nvim-0.2.1') || has('nvim') && !s:is_win
  let use_term = has_nvim_term || has_vim8_term
    \ && !s:need_cmd_window
    \ && (has('gui_running') || s:is_win || s:present(dict, 'down', 'up', 'left', 'right', 'window'))
  let use_tmux = (has_key(dict, 'tmux') || (!use_height && !use_term || prefer_tmux) && !has('win32unix') && s:splittable(dict)) && s:tmux_enabled()
  if prefer_tmux && use_tmux
    let use_height = 0
    let use_term = 0
  endif
  if use_term
    let optstr .= ' --no-height --no-tmux'
  elseif use_height
    let height = s:calc_size(&lines, dict.down, dict)
    let optstr .= ' --no-tmux --height='.height
  endif
  " Respect --border option given in $FZF_DEFAULT_OPTS and 'options'
  let optstr = join([s:border_opt(get(dict, 'window', 0)), s:extract_option($FZF_DEFAULT_OPTS, 'border'), optstr])
  let command = prefix.(use_tmux ? s:fzf_tmux(dict) : fzf_exec).' '.optstr.' > '.temps.result

  if use_term
    return s:execute_term(dict, command, temps)
  endif

  let lines = use_tmux ? s:execute_tmux(dict, command, temps)
                 \ : s:execute(dict, command, use_height, temps)
  call s:callback(dict, lines)
  return lines
finally
  let [&shell, &shellslash, &shellcmdflag, &shellxquote] = [shell, shellslash, shellcmdflag, shellxquote]
endtry
endfunction

function! s:present(dict, ...)
  for key in a:000
    if !empty(get(a:dict, key, ''))
      return 1
    endif
  endfor
  return 0
endfunction

function! s:fzf_tmux(dict)
  let size = get(a:dict, 'tmux', '')
  if empty(size)
    for o in ['up', 'down', 'left', 'right']
      if s:present(a:dict, o)
        let size = o . ',' . a:dict[o]
        break
      endif
    endfor
  endif

  " Legacy fzf-tmux options
  if size =~ '-'
    return printf('LINES=%d COLUMNS=%d %s %s %s --',
          \ &lines, &columns, fzf#shellescape(s:fzf_tmux), size, (has_key(a:dict, 'source') ? '' : '-'))
  end

  " Using native --tmux option
  let in = (has_key(a:dict, 'source') ? '' : ' --force-tty-in')
  return printf('%s --tmux %s%s', fzf#shellescape(fzf#exec()), size, in)
endfunction

function! s:splittable(dict)
  return s:present(a:dict, 'up', 'down') && &lines > 15 ||
        \ s:present(a:dict, 'left', 'right') && &columns > 40
endfunction

function! s:pushd(dict)
  if s:present(a:dict, 'dir')
    let cwd = s:fzf_getcwd()
    let w:fzf_pushd = {
    \   'command': haslocaldir() ? 'lcd' : (exists(':tcd') && haslocaldir(-1) ? 'tcd' : 'cd'),
    \   'origin': cwd,
    \   'bufname': bufname('')
    \ }
    execute 'lcd' s:escape(a:dict.dir)
    let cwd = s:fzf_getcwd()
    let w:fzf_pushd.dir = cwd
    let a:dict.pushd = w:fzf_pushd
    return cwd
  endif
  return ''
endfunction

augroup fzf_popd
  autocmd!
  autocmd WinEnter * call s:dopopd()
augroup END

function! s:dopopd()
  if !exists('w:fzf_pushd')
    return
  endif

  " FIXME: We temporarily change the working directory to 'dir' entry
  " of options dictionary (set to the current working directory if not given)
  " before running fzf.
  "
  " e.g. call fzf#run({'dir': '/tmp', 'source': 'ls', 'sink': 'e'})
  "
  " After processing the sink function, we have to restore the current working
  " directory. But doing so may not be desirable if the function changed the
  " working directory on purpose.
  "
  " So how can we tell if we should do it or not? A simple heuristic we use
  " here is that we change directory only if the current working directory
  " matches 'dir' entry. However, it is possible that the sink function did
  " change the directory to 'dir'. In that case, the user will have an
  " unexpected result.
  if s:fzf_getcwd() ==# w:fzf_pushd.dir && (!&autochdir || w:fzf_pushd.bufname ==# bufname(''))
    execute w:fzf_pushd.command s:escape(w:fzf_pushd.origin)
  endif
  unlet! w:fzf_pushd
endfunction

function! s:xterm_launcher()
  let fmt = 'xterm -T "[fzf]" -bg "%s" -fg "%s" -geometry %dx%d+%d+%d -e bash -ic %%s'
  if has('gui_macvim')
    let fmt .= '&& osascript -e "tell application \"MacVim\" to activate"'
  endif
  return printf(fmt,
    \ escape(synIDattr(hlID("Normal"), "bg"), '#'), escape(synIDattr(hlID("Normal"), "fg"), '#'),
    \ &columns, &lines/2, getwinposx(), getwinposy())
endfunction
unlet! s:launcher
if s:is_win || has('win32unix')
  let s:launcher = '%s'
else
  let s:launcher = function('s:xterm_launcher')
endif

function! s:exit_handler(code, command, ...)
  if a:code == 130
    return 0
  elseif has('nvim') && a:code == 129
    " When deleting the terminal buffer while fzf is still running,
    " Nvim sends SIGHUP.
    return 0
  elseif a:code > 1
    call s:error('Error running ' . a:command)
    if !empty(a:000)
      sleep
    endif
    return 0
  endif
  return 1
endfunction

function! s:execute(dict, command, use_height, temps) abort
  call s:pushd(a:dict)
  if has('unix') && !a:use_height
    silent! !clear 2> /dev/null
  endif
  let escaped = (a:use_height || s:is_win) ? a:command : escape(substitute(a:command, '\n', '\\n', 'g'), '%#!')
  if has('gui_running')
    let Launcher = get(a:dict, 'launcher', get(g:, 'Fzf_launcher', get(g:, 'fzf_launcher', s:launcher)))
    let fmt = type(Launcher) == 2 ? call(Launcher, []) : Launcher
    if has('unix')
      let escaped = "'".substitute(escaped, "'", "'\"'\"'", 'g')."'"
    endif
    let command = printf(fmt, escaped)
  else
    let command = escaped
  endif
  if s:is_win
    let batchfile = s:fzf_tempname().'.bat'
    call s:writefile(s:wrap_cmds(command), batchfile)
    let command = batchfile
    let a:temps.batchfile = batchfile
    if has('nvim')
      let fzf = {}
      let fzf.dict = a:dict
      let fzf.temps = a:temps
      function! fzf.on_exit(job_id, exit_status, event) dict
        call s:pushd(self.dict)
        let lines = s:collect(self.temps)
        call s:callback(self.dict, lines)
      endfunction
      let cmd = 'start /wait cmd /c '.command
      call jobstart(cmd, fzf)
      return []
    endif
  elseif s:need_cmd_window
    let shellscript = s:fzf_tempname()
    call s:writefile([command], shellscript)
    let command = 'start //WAIT sh -c '.shellscript
    let a:temps.shellscript = shellscript
  endif
  if a:use_height
    let stdin = has_key(a:dict, 'source') ? '' : '< /dev/tty'
    call system(printf('tput cup %d > /dev/tty; tput cnorm > /dev/tty; %s %s 2> /dev/tty', &lines, command, stdin))
  else
    execute 'silent !'.command
  endif
  let exit_status = v:shell_error
  redraw!
  let lines = s:collect(a:temps)
  return s:exit_handler(exit_status, command) ? lines : []
endfunction

function! s:execute_tmux(dict, command, temps) abort
  let command = a:command
  let cwd = s:pushd(a:dict)
  if len(cwd)
    " -c '#{pane_current_path}' is only available on tmux 1.9 or above
    let command = join(['cd', fzf#shellescape(cwd), '&&', command])
  endif

  call system(command)
  let exit_status = v:shell_error
  redraw!
  let lines = s:collect(a:temps)
  return s:exit_handler(exit_status, command) ? lines : []
endfunction

function! s:calc_size(max, val, dict)
  let val = substitute(a:val, '^\~', '', '')
  if val =~ '%$'
    let size = a:max * str2nr(val[:-2]) / 100
  else
    let size = min([a:max, str2nr(val)])
  endif

  let srcsz = -1
  if type(get(a:dict, 'source', 0)) == type([])
    let srcsz = len(a:dict.source)
  endif

  let opts = $FZF_DEFAULT_OPTS.' '.s:evaluate_opts(get(a:dict, 'options', ''))
  if opts =~ 'preview'
    return size
  endif
  let margin = match(opts, '--inline-info\|--info[^-]\{-}inline') > match(opts, '--no-inline-info\|--info[^-]\{-}\(default\|hidden\)') ? 1 : 2
  let margin += match(opts, '--border\([^-]\|$\)') > match(opts, '--no-border\([^-]\|$\)') ? 2 : 0
  if stridx(opts, '--header') > stridx(opts, '--no-header')
    let margin += len(split(opts, "\n"))
  endif
  return srcsz >= 0 ? min([srcsz + margin, size]) : size
endfunction

function! s:getpos()
  return {'tab': tabpagenr(), 'win': winnr(), 'winid': win_getid(), 'cnt': winnr('$'), 'tcnt': tabpagenr('$')}
endfunction

function! s:border_opt(window)
  if type(a:window) != type({})
    return ''
  endif

  " Border style
  let style = tolower(get(a:window, 'border', ''))
  if !has_key(a:window, 'border') && has_key(a:window, 'rounded')
    let style = a:window.rounded ? 'rounded' : 'sharp'
  endif
  if style == 'none' || style == 'no'
    return ''
  endif

  " For --border styles, we need fzf 0.24.0 or above
  call fzf#exec('0.24.0')
  let opt = ' --border ' . style
  if has_key(a:window, 'highlight')
    let color = s:get_color('fg', a:window.highlight)
    if len(color)
      let opt .= ' --color=border:' . color
    endif
  endif
  return opt
endfunction

function! s:split(dict)
  let directions = {
  \ 'up':    ['topleft', 'resize', &lines],
  \ 'down':  ['botright', 'resize', &lines],
  \ 'left':  ['vertical topleft', 'vertical resize', &columns],
  \ 'right': ['vertical botright', 'vertical resize', &columns] }
  let ppos = s:getpos()
  let is_popup = 0
  try
    if s:present(a:dict, 'window')
      if type(a:dict.window) == type({})
        if !s:popup_support()
          throw 'Nvim 0.4+ or Vim 8.2.191+ with popupwin feature is required for pop-up window'
        end
        call s:popup(a:dict.window)
        let is_popup = 1
      else
        execute 'keepalt' a:dict.window
      endif
    elseif !s:splittable(a:dict)
      execute (tabpagenr()-1).'tabnew'
    else
      for [dir, triple] in items(directions)
        let val = get(a:dict, dir, '')
        if !empty(val)
          let [cmd, resz, max] = triple
          if (dir == 'up' || dir == 'down') && val[0] == '~'
            let sz = s:calc_size(max, val, a:dict)
          else
            let sz = s:calc_size(max, val, {})
          endif
          execute cmd sz.'new'
          execute resz sz
          return [ppos, {}, is_popup]
        endif
      endfor
    endif
    return [ppos, is_popup ? {} : { '&l:wfw': &l:wfw, '&l:wfh': &l:wfh }, is_popup]
  finally
    if !is_popup
      setlocal winfixwidth winfixheight
    endif
  endtry
endfunction

nnoremap <silent> <Plug>(fzf-insert) i
nnoremap <silent> <Plug>(fzf-normal) <Nop>
if exists(':tnoremap')
  tnoremap <silent> <Plug>(fzf-insert) <C-\><C-n>i
  tnoremap <silent> <Plug>(fzf-normal) <C-\><C-n>
endif

let s:warned = 0
function! s:handle_ambidouble(dict)
  if &ambiwidth == 'double'
    let a:dict.env = { 'RUNEWIDTH_EASTASIAN': '1' }
  elseif !s:warned && $RUNEWIDTH_EASTASIAN == '1' && &ambiwidth !=# 'double'
    call s:warn("$RUNEWIDTH_EASTASIAN is '1' but &ambiwidth is not 'double'")
    2sleep
    let s:warned = 1
  endif
endfunction

function! s:execute_term(dict, command, temps) abort
  let winrest = winrestcmd()
  let pbuf = bufnr('')
  let [ppos, winopts, is_popup] = s:split(a:dict)
  call s:use_sh()
  let b:fzf = a:dict
  let fzf = { 'buf': bufnr(''), 'pbuf': pbuf, 'ppos': ppos, 'dict': a:dict, 'temps': a:temps,
            \ 'winopts': winopts, 'winrest': winrest, 'lines': &lines,
            \ 'columns': &columns, 'command': a:command }
  function! fzf.switch_back(inplace)
    if a:inplace && bufnr('') == self.buf
      if bufexists(self.pbuf)
        execute 'keepalt keepjumps b' self.pbuf
      endif
      " No other listed buffer
      if bufnr('') == self.buf
        enew
      endif
    endif
  endfunction
  function! fzf.on_exit(id, code, ...)
    if s:getpos() == self.ppos " {'window': 'enew'}
      for [opt, val] in items(self.winopts)
        execute 'let' opt '=' val
      endfor
      call self.switch_back(1)
    else
      if bufnr('') == self.buf
        " We use close instead of bd! since Vim does not close the split when
        " there's no other listed buffer (nvim +'set nobuflisted')
        close
      endif
      silent! execute 'tabnext' self.ppos.tab
      silent! execute self.ppos.win.'wincmd w'
    endif

    if bufexists(self.buf)
      execute 'bd!' self.buf
    endif

    if &lines == self.lines && &columns == self.columns && s:getpos() == self.ppos
      execute self.winrest
    endif

    let lines = s:collect(self.temps)
    if !s:exit_handler(a:code, self.command, 1)
      return
    endif

    call s:pushd(self.dict)
    call s:callback(self.dict, lines)
    call self.switch_back(s:getpos() == self.ppos)

    if &buftype == 'terminal'
      call feedkeys(&filetype == 'fzf' ? "\<Plug>(fzf-insert)" : "\<Plug>(fzf-normal)")
    endif
  endfunction

  try
    call s:pushd(a:dict)
    if s:is_win
      let fzf.temps.batchfile = s:fzf_tempname().'.bat'
      call s:writefile(s:wrap_cmds(a:command), fzf.temps.batchfile)
      let command = fzf.temps.batchfile
    else
      let command = a:command
    endif
    let command .= s:term_marker
    if has('nvim')
      call s:handle_ambidouble(fzf)
      call termopen(command, fzf)
    else
      let term_opts = {'exit_cb': function(fzf.on_exit)}
      if v:version >= 802
        let term_opts.term_kill = 'term'
      endif
      if is_popup
        let term_opts.hidden = 1
      else
        let term_opts.curwin = 1
      endif
      call s:handle_ambidouble(term_opts)
      keepjumps let fzf.buf = term_start([&shell, &shellcmdflag, command], term_opts)
      if is_popup && exists('#TerminalWinOpen')
        doautocmd <nomodeline> TerminalWinOpen
      endif
      if !has('patch-8.0.1261') && !s:is_win
        call term_wait(fzf.buf, 20)
      endif
    endif
    tnoremap <buffer> <c-z> <nop>
    if exists('&termwinkey') && (empty(&termwinkey) || &termwinkey =~? '<c-w>')
      tnoremap <buffer> <c-w> <c-w>.
    endif
  finally
    call s:dopopd()
  endtry
  setlocal nospell bufhidden=wipe nobuflisted nonumber
  setf fzf
  startinsert
  return []
endfunction

function! s:collect(temps) abort
  try
    return filereadable(a:temps.result) ? readfile(a:temps.result) : []
  finally
    for tf in values(a:temps)
      silent! call delete(tf)
    endfor
  endtry
endfunction

function! s:callback(dict, lines) abort
  let popd = has_key(a:dict, 'pushd')
  if popd
    let w:fzf_pushd = a:dict.pushd
  endif

  try
    if has_key(a:dict, 'sink')
      for line in a:lines
        if type(a:dict.sink) == 2
          call a:dict.sink(line)
        else
          execute a:dict.sink s:escape(line)
        endif
      endfor
    endif
    if has_key(a:dict, 'sink*')
      call a:dict['sink*'](a:lines)
    elseif has_key(a:dict, 'sinklist')
      call a:dict['sinklist'](a:lines)
    endif
  catch
    if stridx(v:exception, ':E325:') < 0
      echoerr v:exception
    endif
  endtry

  " We may have opened a new window or tab
  if popd
    let w:fzf_pushd = a:dict.pushd
    call s:dopopd()
  endif
endfunction

if has('nvim')
  function s:create_popup(opts) abort
    let buf = nvim_create_buf(v:false, v:true)
    let opts = extend({'relative': 'editor', 'style': 'minimal'}, a:opts)
    let win = nvim_open_win(buf, v:true, opts)
    silent! call setwinvar(win, '&winhighlight', 'Pmenu:,Normal:Normal')
    call setwinvar(win, '&colorcolumn', '')
    return buf
  endfunction
else
  function! s:create_popup(opts) abort
    let s:popup_create = {buf -> popup_create(buf, #{
      \ line: a:opts.row,
      \ col: a:opts.col,
      \ minwidth: a:opts.width,
      \ maxwidth: a:opts.width,
      \ minheight: a:opts.height,
      \ maxheight: a:opts.height,
      \ zindex: 1000,
    \ })}
    autocmd TerminalOpen * ++once call s:popup_create(str2nr(expand('<abuf>')))
  endfunction
endif

function! s:popup(opts) abort
  let xoffset = get(a:opts, 'xoffset', 0.5)
  let yoffset = get(a:opts, 'yoffset', 0.5)
  let relative = get(a:opts, 'relative', 0)

  " Use current window size for positioning relatively positioned popups
  let columns = relative ? winwidth(0) : &columns
  let lines = relative ? winheight(0) : (&lines - has('nvim'))

  " Size and position
  let width = min([max([8, a:opts.width > 1 ? a:opts.width : float2nr(columns * a:opts.width)]), columns])
  let height = min([max([4, a:opts.height > 1 ? a:opts.height : float2nr(lines * a:opts.height)]), lines])
  let row = float2nr(yoffset * (lines - height)) + (relative ? win_screenpos(0)[0] - 1 : 0)
  let col = float2nr(xoffset * (columns - width)) + (relative ? win_screenpos(0)[1] - 1 : 0)

  " Managing the differences
  let row = min([max([0, row]), &lines - has('nvim') - height])
  let col = min([max([0, col]), &columns - width])
  let row += !has('nvim')
  let col += !has('nvim')

  call s:create_popup({
    \ 'row': row, 'col': col, 'width': width, 'height': height
  \ })
endfunction

let s:default_action = {
  \ 'ctrl-t': 'tab split',
  \ 'ctrl-x': 'split',
  \ 'ctrl-v': 'vsplit' }

function! s:shortpath()
  let short = fnamemodify(getcwd(), ':~:.')
  if !has('win32unix')
    let short = pathshorten(short)
  endif
  let slash = (s:is_win && !&shellslash) ? '\' : '/'
  return empty(short) ? '~'.slash : short . (short =~ escape(slash, '\').'$' ? '' : slash)
endfunction

function! s:cmd(bang, ...) abort
  let args = copy(a:000)
  let opts = { 'options': ['--multi'] }
  if len(args) && isdirectory(expand(args[-1]))
    let opts.dir = substitute(substitute(remove(args, -1), '\\\(["'']\)', '\1', 'g'), '[/\\]*$', '/', '')
    if s:is_win && !&shellslash
      let opts.dir = substitute(opts.dir, '/', '\\', 'g')
    endif
    let prompt = opts.dir
  else
    let prompt = s:shortpath()
  endif
  let prompt = strwidth(prompt) < &columns - 20 ? prompt : '> '
  call extend(opts.options, ['--prompt', prompt])
  call extend(opts.options, args)
  call fzf#run(fzf#wrap('FZF', opts, a:bang))
endfunction

command! -nargs=* -complete=dir -bang FZF call s:cmd(<bang>0, <f-args>)

let &cpo = s:cpo_save
unlet s:cpo_save<|MERGE_RESOLUTION|>--- conflicted
+++ resolved
@@ -327,14 +327,10 @@
     " the execution (e.g. `set autochdir` or `autocmd BufEnter * lcd ...`)
     let cwd = exists('w:fzf_pushd') ? w:fzf_pushd.dir : expand('%:p:h')
     for item in a:lines
-<<<<<<< HEAD
       if has('win32unix') && item !~ '/'
         let item = substitute(item, '\', '/', 'g')
       end
-      if item[0] != '~' && item !~ (s:is_win ? '^[A-Z]:\' : '^/')
-=======
       if item[0] != '~' && item !~ (s:is_win ? '^\([A-Z]:\)\?\' : '^/')
->>>>>>> 124cd707
         let sep = s:is_win ? '\' : '/'
         let item = join([cwd, item], cwd[len(cwd)-1] == sep ? '' : sep)
       endif
